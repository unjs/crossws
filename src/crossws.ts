<<<<<<< HEAD
=======
import { Peer } from "./peer.ts";
>>>>>>> a46265ce
import type {
  AdapterHooks,
  AdapterOptions,
  Hooks,
  MaybePromise,
} from "./types";

export class CrossWS {
  options: AdapterOptions;

  constructor(options?: AdapterOptions) {
    this.options = options || {};
  }

  callHook<N extends keyof Hooks>(
    name: N,
    arg1: Parameters<Hooks[N]>[0],
    arg2?: Parameters<Hooks[N]>[1],
  ): MaybePromise<ReturnType<Hooks[N]>> {
    // Call global hook first
    const globalHook = this.options.hooks?.[name];
    const globalPromise = globalHook?.(arg1 as any, arg2 as any);

    // Resolve hooks for request
    const resolveHooksPromise = this.options.resolve?.(arg1);
    if (!resolveHooksPromise) {
      return globalPromise as any; // Fast path: no hooks to resolve
    }
    const resolvePromise =
      resolveHooksPromise instanceof Promise
        ? resolveHooksPromise.then((hooks) => hooks?.[name])
        : resolveHooksPromise?.[name];

    // In parallel, call global hook and resolve hook implementation
    return Promise.all([globalPromise, resolvePromise]).then(
      ([globalRes, hook]) => {
        const hookResPromise = hook?.(arg1 as any, arg2 as any);
        return hookResPromise instanceof Promise
          ? hookResPromise.then((hookRes) => hookRes || globalRes)
          : hookResPromise || globalRes;
      },
    ) as Promise<any>;
  }

  callAdapterHook<N extends keyof AdapterHooks>(
    name: N,
    ...args: Parameters<AdapterHooks[N]>
  ): ReturnType<AdapterHooks[N]> {
    return this.options.adapterHooks?.[name]?.apply(undefined, args);
  }
}<|MERGE_RESOLUTION|>--- conflicted
+++ resolved
@@ -1,13 +1,9 @@
-<<<<<<< HEAD
-=======
-import { Peer } from "./peer.ts";
->>>>>>> a46265ce
 import type {
   AdapterHooks,
   AdapterOptions,
   Hooks,
   MaybePromise,
-} from "./types";
+} from "./types.ts";
 
 export class CrossWS {
   options: AdapterOptions;
