--- conflicted
+++ resolved
@@ -6,11 +6,8 @@
   WebSocket,
   HttpRequest,
   HttpResponse,
-<<<<<<< HEAD
   TemplatedApp,
-=======
   RecognizedString,
->>>>>>> 2f3f709c
 } from "uWebSockets.js";
 import { Peer } from "../peer";
 import { Message } from "../message";
@@ -210,25 +207,10 @@
     this.ctx.uws.ws.subscribe(topic);
   }
 
-<<<<<<< HEAD
-  publish(
-    topic: string,
-    message: any,
-    options?: { compress?: boolean; binary?: boolean },
-  ) {
-    message = toBufferLike(message);
-    this.ctx.uws.ws.publish(
-      topic,
-      toBufferLike(message),
-      options?.binary,
-      options?.compress,
-    );
-=======
   publish(topic: string, message: string, options?: { compress?: boolean }) {
     const data = toBufferLike(message);
     const isBinary = typeof data !== "string";
     this.ctx.uws.ws.publish(topic, data, isBinary, options?.compress);
->>>>>>> 2f3f709c
     return 0;
   }
 
