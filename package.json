--- conflicted
+++ resolved
@@ -117,11 +117,7 @@
   },
   "packageManager": "pnpm@10.3.0",
   "pnpm": {
-<<<<<<< HEAD
-    "onlyBuiltDependencies": [
-=======
     "ignoredBuiltDependencies": [
->>>>>>> 39485dcf
       "@parcel/watcher",
       "esbuild",
       "sharp",
