{
  "name": "crossws",
  "version": "0.0.1",
  "description": "",
  "repository": "unjs/crossws",
  "license": "MIT",
  "sideEffects": false,
  "type": "module",
  "exports": {
    ".": {
      "types": "./dist/index.d.ts",
      "import": "./dist/index.mjs",
      "require": "./dist/index.cjs"
    },
    "./adapters/bun": {
      "types": "./dist/adapters/bun.d.ts",
      "import": "./dist/adapters/bun.mjs",
      "require": "./dist/adapters/bun.cjs"
    },
    "./adapters/deno": {
      "types": "./dist/adapters/deno.d.ts",
      "import": "./dist/adapters/deno.mjs",
      "require": "./dist/adapters/deno.cjs"
    },
    "./adapters/cloudflare": {
      "types": "./dist/adapters/cloudflare.d.ts",
      "import": "./dist/adapters/cloudflare.mjs",
      "require": "./dist/adapters/cloudflare.cjs"
    },
    "./adapters/node": {
      "types": "./dist/adapters/node.d.ts",
      "import": "./dist/adapters/node.mjs",
      "require": "./dist/adapters/node.cjs"
    }
  },
  "main": "./dist/index.cjs",
  "module": "./dist/index.mjs",
  "types": "./dist/index.d.ts",
  "files": [
    "dist"
  ],
  "scripts": {
    "build": "unbuild",
    "dev": "vitest dev",
    "play:node": "jiti playground/node.ts",
    "play:bun": "bun playground/bun.ts",
    "play:deno": "deno run -A playground/deno.ts",
    "play:cf": "wrangler dev",
    "lint": "eslint --cache --ext .ts,.js,.mjs,.cjs . && prettier -c src test",
    "lint:fix": "eslint --cache --ext .ts,.js,.mjs,.cjs . --fix && prettier -c src test -w",
    "prepack": "pnpm run build",
    "release": "pnpm test && changelogen --release && npm publish && git push --follow-tags",
    "test": "pnpm lint && pnpm test:types && vitest run --coverage",
    "test:types": "tsc --noEmit --skipLibCheck"
  },
  "devDependencies": {
<<<<<<< HEAD
    "@cloudflare/workers-types": "^4.20240117.0",
    "@types/node": "^20.10.4",
    "@types/web": "^0.0.127",
=======
    "@types/node": "^20.11.8",
    "@types/web": "^0.0.135",
>>>>>>> ed2e5223
    "@types/ws": "^8.5.10",
    "@vitest/coverage-v8": "^1.2.2",
    "changelogen": "^0.5.5",
    "eslint": "^8.56.0",
    "eslint-config-unjs": "^0.2.1",
    "jiti": "^1.21.0",
<<<<<<< HEAD
    "miniflare": "^3.20231218.4",
    "prettier": "^3.1.1",
    "typescript": "^5.3.3",
    "uWebSockets.js": "github:uNetworking/uWebSockets.js#v20.33.0",
    "unbuild": "^2.0.0",
    "vitest": "^1.0.4",
    "wrangler": "^3.25.0",
    "ws": "^8.15.0"
=======
    "prettier": "^3.2.4",
    "typescript": "^5.3.3",
    "uWebSockets.js": "github:uNetworking/uWebSockets.js#v20.33.0",
    "unbuild": "^2.0.0",
    "vitest": "^1.2.2",
    "ws": "^8.16.0"
>>>>>>> ed2e5223
  },
  "packageManager": "pnpm@8.15.0"
}<|MERGE_RESOLUTION|>--- conflicted
+++ resolved
@@ -54,37 +54,22 @@
     "test:types": "tsc --noEmit --skipLibCheck"
   },
   "devDependencies": {
-<<<<<<< HEAD
     "@cloudflare/workers-types": "^4.20240117.0",
-    "@types/node": "^20.10.4",
-    "@types/web": "^0.0.127",
-=======
     "@types/node": "^20.11.8",
     "@types/web": "^0.0.135",
->>>>>>> ed2e5223
     "@types/ws": "^8.5.10",
     "@vitest/coverage-v8": "^1.2.2",
     "changelogen": "^0.5.5",
     "eslint": "^8.56.0",
     "eslint-config-unjs": "^0.2.1",
     "jiti": "^1.21.0",
-<<<<<<< HEAD
-    "miniflare": "^3.20231218.4",
-    "prettier": "^3.1.1",
-    "typescript": "^5.3.3",
-    "uWebSockets.js": "github:uNetworking/uWebSockets.js#v20.33.0",
-    "unbuild": "^2.0.0",
-    "vitest": "^1.0.4",
-    "wrangler": "^3.25.0",
-    "ws": "^8.15.0"
-=======
     "prettier": "^3.2.4",
     "typescript": "^5.3.3",
     "uWebSockets.js": "github:uNetworking/uWebSockets.js#v20.33.0",
     "unbuild": "^2.0.0",
     "vitest": "^1.2.2",
+    "wrangler": "^3.25.0",
     "ws": "^8.16.0"
->>>>>>> ed2e5223
   },
   "packageManager": "pnpm@8.15.0"
 }